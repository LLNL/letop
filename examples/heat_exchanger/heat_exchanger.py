--- conflicted
+++ resolved
@@ -13,7 +13,7 @@
     output_dir = "heat_exchanger/"
 
     mesh = Mesh('./mesh_heat_exchanger.msh')
-    meshes = MeshHierarchy(mesh, 3)
+    meshes = MeshHierarchy(mesh, 2)
     mesh = meshes[-1]
 
     S = VectorFunctionSpace(mesh, "CG", 1)
@@ -43,22 +43,16 @@
     tin2 = Constant(100.0)
 
     iterative = False
-    parameters = {
-        "mat_type" : "aij",
-        "ksp_type" : "preonly",
-        "ksp_converged_reason" : None,
-        "pc_type" : "lu",
-        "pc_factor_mat_solver_type" : "mumps"
+    if iterative:
+        fieldsplit_1_mg = {
+                    "ksp_type" : "preonly",
+                    "pc_type" : "mg",
+                    "ksp_monitor_true_residual": None,
+                    #"mg_levels_esteig_ksp_type" : "cg",
+                    "mg_levels_ksp_type" : "chebyshev",
+                    #"mg_levels_ksp_chebyshev_esteig_steps" : 10,
+                    "mg_levels_pc_type" : "sor",
         }
-    if iterative:
-        fieldsplit_1_lsc = {
-             "ksp_type" : "preonly",
-             "pc_type" : "lsc",
-             "lsc_ksp_type" : "cg",
-             "lsc_pc_type" : "bjacobi",
-             "lsc_sub_pc_type" : "icc",
-             "lsc_ksp_rtol" : 1.0e-4
-         }
 
         fieldsplit_0_gamg = {
                     "ksp_type" : "preonly",
@@ -70,9 +64,9 @@
                     "mg_levels_ksp_chebyshev_esteig_steps" : 10,
                     "mg_levels_pc_type" : "sor",
                     "pc_gamg_agg_nsmooths" : 4,
-                    "pc_gamg_threshold" : 0.2,
+                    "pc_gamg_threshold" : 0.4,
         }
-        stokes_solver_params = {
+        stokes_parameters = {
                 "mat_type" : "aij",
                 "ksp_monitor_true_residual": None,
                 "ksp_converged_reason": None,
@@ -88,26 +82,19 @@
                 "fieldsplit_0": fieldsplit_0_gamg,
                 "fieldsplit_1" : fieldsplit_0_gamg
         }
-        gamg_temperature = {
-                "ksp_type" : "gmres",
-                "ksp_converged_reason": None,
-                "ksp_max_it" : 1000,
-                "ksp_norm_type" : "unpreconditioned",
-                "ksp_atol" : 1e-6,
-                "pc_type" : "gamg",
-                "pc_gamg_type" : "agg",
-                "ksp_monitor_true_residual": None,
-                "mg_levels_esteig_ksp_type" : "cg",
-                "mg_levels_ksp_type" : "chebyshev",
-                "mg_levels_ksp_chebyshev_esteig_steps" : 20,
-                "mg_levels_pc_type" : "sor",
-                "pc_gamg_agg_nsmooths" : 2,
-                "pc_gamg_threshold" : 0.1,
-                }
-        stokes_solver_params = parameters
         # Penalty term
-        alpha = Constant(500.0) # 5.0 worked really well where there was no convection. For larger Peclet number, larger alphas
-        temperature_solver_params = gamg_temperature
+        temperature_parameters = {
+                "ksp_type": "fgmres",
+                "ksp_max_it": 200,
+                "ksp_rtol": 1e-12,
+                "ksp_atol": 1e-7,
+                "pc_type": "mg",
+                "pc_mg_type": "full",
+                "ksp_converged_reason" : None,
+                "ksp_monitor_true_residual" : None,
+                "mg_levels_ksp_type": "chebyshev",
+                "mg_levels_pc_type": "sor",
+            }
     else:
         parameters = {
             "mat_type" : "aij",
@@ -117,15 +104,8 @@
             "pc_type" : "lu",
             "pc_factor_mat_solver_type" : "mumps"
             }
-<<<<<<< HEAD
-    stokes_parameters = parameters
-=======
-        # Penalty term
-        alpha = Constant(50000.0) # 5.0 worked really well where there was no convection. For larger Peclet number, larger alphas
-        stokes_solver_params = parameters
-        temperature_solver_params = parameters
-
->>>>>>> 5802300d
+        stokes_parameters = parameters
+        temperature_parameters = parameters
 
 
     P2 = VectorElement("CG", mesh.ufl_cell(), 2)
@@ -173,21 +153,13 @@
     L = inner(Constant((0.0, 0.0, 0.0)), V)*dx
     problem = LinearVariationalProblem(stokes(-phi, INMOUTH2), L, U1, bcs=bcs1)
     nullspace = MixedVectorSpaceBasis(W, [W.sub(0), VectorSpaceBasis(constant=True)])
-<<<<<<< HEAD
     solver_stokes1 = LinearVariationalSolver(problem, solver_parameters=stokes_parameters) #, nullspace=nullspace)
-=======
-    solver_stokes1 = LinearVariationalSolver(problem, solver_parameters=stokes_solver_params) #, nullspace=nullspace)
->>>>>>> 5802300d
     solver_stokes1.solve()
 
     #solve(stokes(-phi, INMOUTH2)==L, U1, bcs=bcs1, solver_parameters=stokes_solver_params) #, nullspace=nullspace)
 
     problem = LinearVariationalProblem(stokes(phi, INMOUTH1), L, U2, bcs=bcs2)
-<<<<<<< HEAD
     solver_stokes2 = LinearVariationalSolver(problem, solver_parameters=stokes_parameters)
-=======
-    solver_stokes2 = LinearVariationalSolver(problem, solver_parameters=stokes_solver_params)
->>>>>>> 5802300d
     solver_stokes2.solve()
     #solve(stokes(phi, INMOUTH1)==L, U2, bcs=bcs2, solver_parameters=stokes_solver_params)
 
@@ -210,12 +182,9 @@
     u1n = upwind(u1)
     u2n = upwind(u2)
 
-<<<<<<< HEAD
     # Penalty term
     alpha = Constant(50000.0) # 5.0 worked really well where there was no convection. For larger Peclet number, larger alphas
     alpha = Constant(500.0) # 5.0 worked really well where there was no convection. For larger Peclet number, larger alphas
-=======
->>>>>>> 5802300d
     # Bilinear form
     a_int = dot(grad(w), ks*grad(t) - cp*(u1 + u2)*t)*dx
 
@@ -244,22 +213,7 @@
     eT = aT - LT_bnd
 
     problem = NonlinearVariationalProblem(eT, t)
-<<<<<<< HEAD
-    temperature_parameters = {
-            "ksp_type": "fgmres",
-            "ksp_max_it": 200,
-            "ksp_rtol": 1e-8,
-            "pc_type": "mg",
-            "pc_mg_type": "full",
-            "ksp_converged_reason" : None,
-            "ksp_monitor_true_residual" : None,
-            "mg_levels_ksp_type": "chebyshev",
-            "mg_levels_pc_type": "sor",
-            }
     solver_temp = NonlinearVariationalSolver(problem, solver_parameters=temperature_parameters)
-=======
-    solver_temp = NonlinearVariationalSolver(problem, solver_parameters=temperature_solver_params)
->>>>>>> 5802300d
     solver_temp.solve()
     File("t.pvd").write(t)
     exit()
