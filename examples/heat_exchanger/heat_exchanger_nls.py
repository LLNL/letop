from firedrake import *
from firedrake_adjoint import *

from lestofire import (
    LevelSetFunctional,
    RegularizationSolver,
<<<<<<< HEAD
    HJStabSolver,
    ReinitSolver
=======
    HJLocalDG,
    ReinitSolverDG,
>>>>>>> 8191f477
)
from nullspace_optimizer.lestofire import nlspace_solve_shape, Constraint, InfDimProblem

from params import (
    INMOUTH2,
    INMOUTH1,
    line_sep,
    dist_center,
    inlet_width,
    WALLS,
    INLET1,
    INLET2,
    OUTLET1,
    OUTLET2,
    width,
    OUTMOUTH1,
    OUTMOUTH2,
)

<<<<<<< HEAD
from pyadjoint import no_annotations, stop_annotating
import argparse
parser = argparse.ArgumentParser(description='Level set method parameters')
parser.add_argument('--mu', action="store", dest="mu", type=float, help='Viscosity', default=0.08)
args = parser.parse_args()
mu_value = args.mu
=======
>>>>>>> 8191f477

from pyadjoint import no_annotations
import argparse

parser = argparse.ArgumentParser(description="Heat exchanger")
parser.add_argument(
    "--n_iters",
    dest="n_iters",
    type=int,
    action="store",
    default=1000,
    help="Number of optimization iterations",
)
opts = parser.parse_args()

output_dir = "2D/"

mesh = Mesh("./2D_mesh.msh")

S = VectorFunctionSpace(mesh, "CG", 1)
s = Function(S, name="deform")
mesh.coordinates.assign(mesh.coordinates + s)

x, y = SpatialCoordinate(mesh)
PHI = FunctionSpace(mesh, "DG", 0)
phi_expr = sin(y * pi / 0.2) * cos(x * pi / 0.2) - Constant(0.8)
with stop_annotating():
    phi = interpolate(phi_expr, PHI)
<<<<<<< HEAD
phi.rename("LevelSet")
with stop_annotating():
=======
    phi.rename("LevelSet")
>>>>>>> 8191f477
    File(output_dir + "phi_initial.pvd").write(phi)


# Parameters
<<<<<<< HEAD
mu = Constant(mu_value)  # viscosity
=======
mu = Constant(0.02)  # viscosity
>>>>>>> 8191f477
alphamin = 1e-12
alphamax = 2.5 / (3.2e-4)
parameters = {
    "mat_type": "aij",
    "ksp_type": "preonly",
    "ksp_converged_reason": None,
    "pc_type": "lu",
    "pc_factor_mat_solver_type": "mumps",
}
stokes_parameters = parameters
temperature_parameters = parameters
u_inflow = 2e-3
tin1 = Constant(10.0)
tin2 = Constant(100.0)

Re = u_inflow * width / mu.values()[0]


P2 = VectorElement("CG", mesh.ufl_cell(), 2)
P1 = FiniteElement("CG", mesh.ufl_cell(), 1)
TH = P2 * P1
W = FunctionSpace(mesh, TH)

U = TrialFunction(W)
u, p = split(U)
V = TestFunction(W)
v, q = split(V)


epsilon = Constant(10000.0)


def hs(phi, epsilon):
    return Constant(alphamax) * Constant(1.0) / (
        Constant(1.0) + exp(-epsilon * phi)
    ) + Constant(alphamin)


def stokes(phi, BLOCK_INLET_MOUTH, BLOCK_OUTLET_MOUTH):
    a_fluid = mu * inner(grad(u), grad(v)) - div(v) * p - q * div(u)
    darcy_term = inner(u, v)
    return (
        a_fluid * dx
        + hs(phi, epsilon) * darcy_term * dx(0)
        + alphamax * darcy_term * (dx(BLOCK_INLET_MOUTH) + dx(BLOCK_OUTLET_MOUTH))
    )


# Dirichelt boundary conditions
inflow1 = as_vector(
    [
        u_inflow
        * sin(((y - (line_sep - (dist_center + inlet_width))) * pi) / inlet_width),
        0.0,
    ]
)
inflow2 = as_vector(
    [u_inflow * sin(((y - (line_sep + dist_center)) * pi) / inlet_width), 0.0]
)

noslip = Constant((0.0, 0.0))

# Stokes 1
bcs1_1 = DirichletBC(W.sub(0), noslip, WALLS)
bcs1_2 = DirichletBC(W.sub(0), inflow1, INLET1)
bcs1_3 = DirichletBC(W.sub(1), Constant(0.0), OUTLET1)
bcs1_4 = DirichletBC(W.sub(0), noslip, INLET2)
bcs1_5 = DirichletBC(W.sub(0), noslip, OUTLET2)
bcs1 = [bcs1_1, bcs1_2, bcs1_3, bcs1_4, bcs1_5]

# Stokes 2
bcs2_1 = DirichletBC(W.sub(0), noslip, WALLS)
bcs2_2 = DirichletBC(W.sub(0), inflow2, INLET2)
bcs2_3 = DirichletBC(W.sub(1), Constant(0.0), OUTLET2)
bcs2_4 = DirichletBC(W.sub(0), noslip, INLET1)
bcs2_5 = DirichletBC(W.sub(0), noslip, OUTLET1)
bcs2 = [bcs2_1, bcs2_2, bcs2_3, bcs2_4, bcs2_5]

# Forward problems
U1, U2 = Function(W), Function(W)
L = inner(Constant((0.0, 0.0, 0.0)), V) * dx
problem = LinearVariationalProblem(stokes(-phi, INMOUTH2, OUTMOUTH2), L, U1, bcs=bcs1)
nullspace = MixedVectorSpaceBasis(W, [W.sub(0), VectorSpaceBasis(constant=True)])
solver_stokes1 = LinearVariationalSolver(
    problem, solver_parameters=stokes_parameters
)
solver_stokes1.solve()
problem = LinearVariationalProblem(stokes(phi, INMOUTH1, OUTMOUTH1), L, U2, bcs=bcs2)
solver_stokes2 = LinearVariationalSolver(problem, solver_parameters=stokes_parameters)
solver_stokes2.solve()

# Convection difussion equation
ks = Constant(1e0)
cp_value = 5.0e5
cp = Constant(cp_value)
T = FunctionSpace(mesh, "DG", 1)
t = Function(T, name="Temperature")
w = TestFunction(T)

# Mesh-related functions
n = FacetNormal(mesh)
h = CellDiameter(mesh)
u1, p1 = split(U1)
u2, p2 = split(U2)

def upwind(u):
    return (dot(u, n) + abs(dot(u, n))) / 2.0


u1n = upwind(u1)
u2n = upwind(u2)

# Penalty term
alpha = Constant(
    500.0
)
# Bilinear form
a_int = dot(grad(w), ks * grad(t) - cp * (u1 + u2) * t) * dx

a_fac = (
    Constant(-1.0) * ks * dot(avg(grad(w)), jump(t, n)) * dS
    + Constant(-1.0) * ks * dot(jump(w, n), avg(grad(t))) * dS
    + ks("+") * (alpha("+") / avg(h)) * dot(jump(w, n), jump(t, n)) * dS
)

a_vel = (
    dot(
        jump(w),
        cp * (u1n("+") + u2n("+")) * t("+") - cp * (u1n("-") + u2n("-")) * t("-"),
    )
    * dS
    + dot(w, cp * (u1n + u2n) * t) * ds
)

a_bnd = (
    dot(w, cp * dot(u1 + u2, n) * t) * (ds(INLET1) + ds(INLET2))
    + w * t * (ds(INLET1) + ds(INLET2))
    - w * tin1 * ds(INLET1)
    - w * tin2 * ds(INLET2)
    + alpha / h * ks * w * t * (ds(INLET1) + ds(INLET2))
    - ks * dot(grad(w), t * n) * (ds(INLET1) + ds(INLET2))
    - ks * dot(grad(t), w * n) * (ds(INLET1) + ds(INLET2))
)

aT = a_int + a_fac + a_vel + a_bnd

LT_bnd = (
    alpha / h * ks * tin1 * w * ds(INLET1)
    + alpha / h * ks * tin2 * w * ds(INLET2)
    - tin1 * ks * dot(grad(w), n) * ds(INLET1)
    - tin2 * ks * dot(grad(w), n) * ds(INLET2)
)
eT = aT - LT_bnd

problem = NonlinearVariationalProblem(eT, t)
solver_temp = NonlinearVariationalSolver(
    problem, solver_parameters=temperature_parameters
)
solver_temp.solve()

power_drop = 1e-2
Power1 = assemble(p1 / power_drop * ds(INLET1))
Power2 = assemble(p2 / power_drop * ds(INLET2))
scale_factor = 4e-4
Jform = assemble(Constant(-scale_factor * cp_value) * inner(t * u1, n) * ds(OUTLET1))


phi_pvd = File("phi_evolution.pvd", target_continuity=H1)


def deriv_cb(phi):
    with stop_annotating():
        phi_pvd.write(phi[0])


c = Control(s)

# Reduced Functionals
Jhat = LevelSetFunctional(Jform, c, phi, derivative_cb_pre=deriv_cb)
P1hat = LevelSetFunctional(Power1, c, phi)
P1control = Control(Power1)

P2hat = LevelSetFunctional(Power2, c, phi)
P2control = Control(Power2)

tape = get_working_tape()
Jhat_v = Jhat(phi)
print("Initial cost function value {:.5f}".format(Jhat_v), flush=True)
print("Power drop 1 {:.5f}".format(Power1), flush=True)
print("Power drop 2 {:.5f}".format(Power2), flush=True)


velocity = Function(S)
beta_param = 0.08
reg_solver = RegularizationSolver(
    S, mesh, beta=beta_param, gamma=1e5, dx=dx, sim_domain=0)


<<<<<<< HEAD
reinit_solver = ReinitSolver(mesh, PHI, dt=1e-7, iterative=False)
hj_solver = HJStabSolver(mesh, PHI, c2_param=1.0, iterative=False)
dt = 10.0
tol = 1e-5



=======
reinit_solver = ReinitSolverDG(mesh, n_steps=20, dt=1e-3)
hmin = 0.002
hj_solver = HJLocalDG(mesh, PHI, hmin=hmin)
# dt = 0.5*1e-1
tol = 1e-5


## Old parameters
# maxv = np.max(x.vector()[:])
# hmin = 0.00940  # Hard coded from FEniCS
# dt = 0.1 * 1.0 * hmin / maxv
## dt = 0.01
# self.newphi.assign(
#    hj_solver.solve(Constant(-1.0) * dx, x, steps=1, dt=dt), annotate=False
# )
# return self.newphi


dt = 0.004
>>>>>>> 8191f477
params = {
    "alphaC": 1.0,
    "debug": 5,
    "alphaJ": 1.0,
    "dt": dt,
<<<<<<< HEAD
    "K": 1e-1,
    "maxit": 200,
    "maxtrials": 10,
    "itnormalisation": 500,
=======
    "K": 4.0,
    "maxit": opts.n_iters,
    "maxtrials": 5,
    "itnormalisation": 10,
    "tol_merit": 5e-2,  # new merit can be within 5% of the previous merit
    # "normalize_tol" : -1,
>>>>>>> 8191f477
    "tol": tol,
}

problem = InfDimProblem(
    Jhat,
    reg_solver,
    hj_solver,
    reinit_solver,
    ineqconstraints=[
        Constraint(P1hat, 1.0, P1control),
        Constraint(P2hat, 1.0, P2control),
    ],
)
results = nlspace_solve_shape(problem, params)<|MERGE_RESOLUTION|>--- conflicted
+++ resolved
@@ -4,13 +4,8 @@
 from lestofire import (
     LevelSetFunctional,
     RegularizationSolver,
-<<<<<<< HEAD
-    HJStabSolver,
-    ReinitSolver
-=======
     HJLocalDG,
     ReinitSolverDG,
->>>>>>> 8191f477
 )
 from nullspace_optimizer.lestofire import nlspace_solve_shape, Constraint, InfDimProblem
 
@@ -30,20 +25,13 @@
     OUTMOUTH2,
 )
 
-<<<<<<< HEAD
 from pyadjoint import no_annotations, stop_annotating
 import argparse
-parser = argparse.ArgumentParser(description='Level set method parameters')
-parser.add_argument('--mu', action="store", dest="mu", type=float, help='Viscosity', default=0.08)
-args = parser.parse_args()
-mu_value = args.mu
-=======
->>>>>>> 8191f477
-
-from pyadjoint import no_annotations
-import argparse
-
-parser = argparse.ArgumentParser(description="Heat exchanger")
+
+parser = argparse.ArgumentParser(description="Level set method parameters")
+parser.add_argument(
+    "--mu", action="store", dest="mu", type=float, help="Viscosity", default=0.02
+)
 parser.add_argument(
     "--n_iters",
     dest="n_iters",
@@ -67,21 +55,12 @@
 phi_expr = sin(y * pi / 0.2) * cos(x * pi / 0.2) - Constant(0.8)
 with stop_annotating():
     phi = interpolate(phi_expr, PHI)
-<<<<<<< HEAD
-phi.rename("LevelSet")
-with stop_annotating():
-=======
     phi.rename("LevelSet")
->>>>>>> 8191f477
     File(output_dir + "phi_initial.pvd").write(phi)
 
 
 # Parameters
-<<<<<<< HEAD
-mu = Constant(mu_value)  # viscosity
-=======
-mu = Constant(0.02)  # viscosity
->>>>>>> 8191f477
+mu = Constant(opts.mu)  # viscosity
 alphamin = 1e-12
 alphamax = 2.5 / (3.2e-4)
 parameters = {
@@ -165,9 +144,7 @@
 L = inner(Constant((0.0, 0.0, 0.0)), V) * dx
 problem = LinearVariationalProblem(stokes(-phi, INMOUTH2, OUTMOUTH2), L, U1, bcs=bcs1)
 nullspace = MixedVectorSpaceBasis(W, [W.sub(0), VectorSpaceBasis(constant=True)])
-solver_stokes1 = LinearVariationalSolver(
-    problem, solver_parameters=stokes_parameters
-)
+solver_stokes1 = LinearVariationalSolver(problem, solver_parameters=stokes_parameters)
 solver_stokes1.solve()
 problem = LinearVariationalProblem(stokes(phi, INMOUTH1, OUTMOUTH1), L, U2, bcs=bcs2)
 solver_stokes2 = LinearVariationalSolver(problem, solver_parameters=stokes_parameters)
@@ -187,6 +164,7 @@
 u1, p1 = split(U1)
 u2, p2 = split(U2)
 
+
 def upwind(u):
     return (dot(u, n) + abs(dot(u, n))) / 2.0
 
@@ -195,9 +173,7 @@
 u2n = upwind(u2)
 
 # Penalty term
-alpha = Constant(
-    500.0
-)
+alpha = Constant(500.0)
 # Bilinear form
 a_int = dot(grad(w), ks * grad(t) - cp * (u1 + u2) * t) * dx
 
@@ -277,56 +253,26 @@
 velocity = Function(S)
 beta_param = 0.08
 reg_solver = RegularizationSolver(
-    S, mesh, beta=beta_param, gamma=1e5, dx=dx, sim_domain=0)
-
-
-<<<<<<< HEAD
-reinit_solver = ReinitSolver(mesh, PHI, dt=1e-7, iterative=False)
-hj_solver = HJStabSolver(mesh, PHI, c2_param=1.0, iterative=False)
-dt = 10.0
-tol = 1e-5
-
-
-
-=======
+    S, mesh, beta=beta_param, gamma=1e5, dx=dx, sim_domain=0
+)
+
+
 reinit_solver = ReinitSolverDG(mesh, n_steps=20, dt=1e-3)
 hmin = 0.002
 hj_solver = HJLocalDG(mesh, PHI, hmin=hmin)
-# dt = 0.5*1e-1
 tol = 1e-5
-
-
-## Old parameters
-# maxv = np.max(x.vector()[:])
-# hmin = 0.00940  # Hard coded from FEniCS
-# dt = 0.1 * 1.0 * hmin / maxv
-## dt = 0.01
-# self.newphi.assign(
-#    hj_solver.solve(Constant(-1.0) * dx, x, steps=1, dt=dt), annotate=False
-# )
-# return self.newphi
-
-
 dt = 0.004
->>>>>>> 8191f477
 params = {
     "alphaC": 1.0,
     "debug": 5,
     "alphaJ": 1.0,
     "dt": dt,
-<<<<<<< HEAD
-    "K": 1e-1,
-    "maxit": 200,
-    "maxtrials": 10,
-    "itnormalisation": 500,
-=======
     "K": 4.0,
     "maxit": opts.n_iters,
     "maxtrials": 5,
     "itnormalisation": 10,
     "tol_merit": 5e-2,  # new merit can be within 5% of the previous merit
     # "normalize_tol" : -1,
->>>>>>> 8191f477
     "tol": tol,
 }
 
