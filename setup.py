--- conflicted
+++ resolved
@@ -22,13 +22,6 @@
     packages=find_packages(),
     author=about["__author__"],
     author_email=about["__email__"],
-<<<<<<< HEAD
-    install_requires=['numpy>=1.12.1',
-                      'scipy>=0.19.1',
-                      'cvxopt>=1.2.1',
-                      'pygmsh',
-                      'nullspace-optimizer @ git+https://gitlab.com/salazardetroya/null-space-optimizer@lestofire'],
-=======
     install_requires=[
         "numpy>=1.12.1",
         "scipy>=0.19.1",
@@ -36,7 +29,6 @@
         "pygmsh==6.1.0",
         "nullspace-optimizer @ git+https://gitlab.com/salazardetroya/null-space-optimizer@lestofire",
     ],
->>>>>>> 8191f477
     description="A little bit of foobar in your life",
     long_description=read("README.md"),
     long_description_content_type="text/markdown",
