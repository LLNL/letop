from cmath import tau
import firedrake as fd
from firedrake import (
    inner,
<<<<<<< HEAD
    dot,
=======
>>>>>>> 0ace2996
    grad,
    div,
    dx,
    ds,
<<<<<<< HEAD
=======
    dot,
>>>>>>> 0ace2996
    dS,
    jump,
    avg,
    Constant,
    exp,
)
from firedrake.function import Function
from pyadjoint.enlisting import Enlist
import ufl
from .utils import hs
from typing import Callable, Union
from ufl.algebra import Product
from functools import partial
from firedrake.cython.dmcommon import FACE_SETS_LABEL, CELL_SETS_LABEL
from pyop2.utils import as_tuple
from firedrake.utils import cached_property
from pyop2.datatypes import IntType
import numpy as np
from typing import List


def mark_no_flow_regions(mesh: fd.Mesh, regions: List, regions_marker: List):
    dm = mesh.topology_dm
    dm.createLabel(FACE_SETS_LABEL)
    dm.markBoundaryFaces("boundary_faces")
    for region, marker in zip(regions, regions_marker):
        cells = dm.getStratumIS(CELL_SETS_LABEL, region)
        for cell in cells.array:
            faces = dm.getCone(cell)
            for face in faces:
                if dm.getLabelValue("boundary_faces", face) == 1:
                    continue
                dm.setLabelValue(FACE_SETS_LABEL, face, marker)
    dm.removeLabel("boundary_faces")
    return mesh


class InteriorBC(fd.DirichletBC):
    @cached_property
    def nodes(self):
        dm = self.function_space().mesh().topology_dm
        section = self.function_space().dm.getDefaultSection()
        nodes = []
        for sd in as_tuple(self.sub_domain):
            nfaces = dm.getStratumSize(FACE_SETS_LABEL, sd)
            faces = dm.getStratumIS(FACE_SETS_LABEL, sd)
            if nfaces == 0:
                continue
            for face in faces.indices:
                # if dm.getLabelValue("interior_facets", face) < 0:
                #    continue
                closure, _ = dm.getTransitiveClosure(face)
                for p in closure:
                    dof = section.getDof(p)
                    offset = section.getOffset(p)
                    nodes.extend((offset + d) for d in range(dof))
        return np.unique(np.asarray(nodes, dtype=IntType))


def NavierStokesBrinkmannForm(
    W: fd.FunctionSpace,
    w: fd.Function,
    nu,
    phi: Union[fd.Function, Product] = None,
    brinkmann_penalty: fd.Constant = None,
    brinkmann_min=0.0,
    design_domain=None,
    hs: Callable = hs,
    beta_gls=0.9,
) -> ufl.form:
    """Returns the Galerkin Least Squares formulation for the Navier-Stokes problem with a Brinkmann term

    Args:
        W (fd.FunctionSpace): [description]
        w (fd.Function): [description]
        phi (fd.Function): [description]
        nu ([type]): [description]
        brinkmann_penalty ([type], optional): [description]. Defaults to None.
        design_domain ([type], optional): Region where the level set is defined. Defaults to None.

    Returns:
        ufl.form: Nonlinear form
    """
    mesh = w.ufl_domain()

    W_elem = W.ufl_element()
    assert isinstance(W_elem, fd.MixedElement)
    if brinkmann_penalty:
        assert isinstance(brinkmann_penalty, fd.Constant)
    assert W_elem.num_sub_elements() == 2

    for W_sub_elem in W_elem.sub_elements():
        assert W_sub_elem.family() == "Lagrange"
        assert W_sub_elem.degree() == 1
    assert isinstance(W_elem.sub_elements()[0], fd.VectorElement)

    v, q = fd.TestFunctions(W)
    u, p = fd.split(w)

    # Main NS form
    F = (
        nu * inner(grad(u), grad(v)) * dx
        + inner(dot(grad(u), u), v) * dx
        - p * div(v) * dx
        + div(u) * q * dx
    )

    # Brinkmann terms for design
    def add_measures(list_dd, **kwargs):
        return sum([dx(dd, kwargs) for dd in list_dd[1::]], dx(list_dd[0]))

    def alpha(phi):
        return brinkmann_penalty * hs(phi) + Constant(brinkmann_min)

    if brinkmann_penalty and phi is not None:
        if design_domain is not None:
            dx_brinkmann = add_measures(Enlist(design_domain))
        else:
            dx_brinkmann = dx

        F = F + alpha(phi) * inner(u, v) * dx_brinkmann

    # GLS stabilization
    R_U = dot(u, grad(u)) - nu * div(grad(u)) + grad(p)
    beta_gls = fd.Constant(beta_gls)
    h = fd.CellSize(mesh)
    tau_gls = beta_gls * (
        (4.0 * dot(u, u) / h ** 2) + 9.0 * (4.0 * nu / h ** 2) ** 2
    ) ** (-0.5)
    degree = 8

    theta_U = dot(u, grad(v)) - nu * div(grad(v)) + grad(q)
    F = F + tau_gls * inner(R_U, theta_U) * dx(degree=degree)

    if brinkmann_penalty and phi is not None:
        tau_gls_alpha = beta_gls * (
            (4.0 * dot(u, u) / h ** 2)
            + 9.0 * (4.0 * nu / h ** 2) ** 2
            + (alpha(phi) / 1.0) ** 2
        ) ** (-0.5)
        R_U_alpha = R_U + alpha(phi) * u
        theta_alpha = theta_U + alpha(phi) * v

        F = F + tau_gls_alpha * inner(R_U_alpha, theta_alpha) * dx_brinkmann(
            degree=degree
        )
        if (
            design_domain is not None
        ):  # Substract this domain from the original integral
            F = F - tau_gls * inner(R_U, theta_U) * dx_brinkmann(degree=degree)

    return F


class NavierStokesBrinkmannSolver(object):
    def __init__(
        self, problem: fd.NonlinearVariationalProblem, **kwargs
    ) -> None:
        """Same than NonlinearVariationalSolver, but with just the SIMPLE preconditioner by default
        Args:
            problem ([type]): [description]
            nullspace ([type], optional): [description]. Defaults to None.
            solver_parameters ([type], optional): [description]. Defaults to None.
        """
        solver_parameters_default = {
            # "snes_type": "ksponly",
            # "snes_no_convergence_test" : None,
            # "snes_max_it": 1,
            "snes_type": "newtonls",
            "snes_linesearch_type": "l2",
            "snes_linesearch_maxstep": 1.0,
            # "snes_monitor": None,
            # "snes_linesearch_monitor": None,
            "snes_rtol": 1.0e-4,
            "snes_atol": 1.0e-4,
            "snes_stol": 0.0,
            "snes_max_linear_solve_fail": 10,
            "snes_converged_reason": None,
            "ksp_type": "fgmres",
            "mat_type": "aij",
            # "default_sub_matrix_type": "aij",
            "ksp_rtol": 1.0e-4,
            "ksp_atol": 1.0e-4,
            "ksp_max_it": 2000,
            # "ksp_monitor": None,
            "ksp_converged_reason": None,
            "pc_type": "fieldsplit",
            "pc_fieldsplit_type": "schur",
            "pc_fieldsplit_schur_factorization_type": "full",
            "pc_fieldsplit_schur_precondition": "selfp",
            "fieldsplit_0": {
                "ksp_type": "richardson",
                "ksp_richardson_self_scale": False,
                "ksp_max_it": 1,
                "pc_type": "ml",
                "ksp_atol": 1e-2,
                "pc_mg_cycle_type": "v",
                "pc_mg_type": "full",
                # "ksp_converged_reason": None,
                # "ksp_monitor": None,
            },
            "fieldsplit_1": {
                "ksp_type": "preonly",
                "pc_type": "ml",
                # "ksp_monitor": None,
                # "ksp_converged_reason": None,
            },
            "fieldsplit_1_upper_ksp_type": "preonly",
            "fieldsplit_1_upper_pc_type": "jacobi",
        }
        solver_parameters = kwargs.pop("solver_parameters", None)
        if solver_parameters:
            solver_parameters_default.update(solver_parameters)

        self.solver = fd.NonlinearVariationalSolver(
            problem, solver_parameters=solver_parameters_default, **kwargs
        )

    def solve(self):
        self.solver.solve()<|MERGE_RESOLUTION|>--- conflicted
+++ resolved
@@ -2,18 +2,11 @@
 import firedrake as fd
 from firedrake import (
     inner,
-<<<<<<< HEAD
     dot,
-=======
->>>>>>> 0ace2996
     grad,
     div,
     dx,
     ds,
-<<<<<<< HEAD
-=======
-    dot,
->>>>>>> 0ace2996
     dS,
     jump,
     avg,
