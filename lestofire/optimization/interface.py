--- conflicted
+++ resolved
@@ -90,11 +90,8 @@
         ineqconstraints=None,
         reinit_distance=0.05,
         solver_parameters=None,
-<<<<<<< HEAD
         output_dir=None,
-=======
         termination_event=None,
->>>>>>> 0ace2996
     ):
         """Problem interface for the null-space solver
 
@@ -136,11 +133,8 @@
         self.current_max_distance_at_t0 = self.current_max_distance
         self.accum_distance = 0.0
         self.last_distance = 0.0
-<<<<<<< HEAD
         self.output_dir = output_dir
-=======
         self.accept_iteration = False
->>>>>>> 0ace2996
 
         if termination_event:
             if not isinstance(termination_event(), float):
