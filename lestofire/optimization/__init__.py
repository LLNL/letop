<<<<<<< HEAD
from .hamilton_jacobi import HJStabSolver, HJSUPG, HJDG
from .reinit import ReinitSolver
=======
from .hamilton_jacobi import HJLocalDG
from .reinit import ReinitSolverDG
>>>>>>> 8191f477
<|MERGE_RESOLUTION|>--- conflicted
+++ resolved
@@ -1,7 +1,2 @@
-<<<<<<< HEAD
-from .hamilton_jacobi import HJStabSolver, HJSUPG, HJDG
-from .reinit import ReinitSolver
-=======
 from .hamilton_jacobi import HJLocalDG
-from .reinit import ReinitSolverDG
->>>>>>> 8191f477
+from .reinit import ReinitSolverDG