from firedrake import (
    H1,
    Constant,
    FacetNormal,
    File,
    Function,
    FunctionSpace,
    Max,
    TestFunction,
    TrialFunction,
    as_vector,
    div,
    dS,
    ds,
    dx,
    inner,
    jump,
    lhs,
    rhs,
    solve,
    sqrt,
    LinearVariationalProblem,
    LinearVariationalSolver,
)
from firedrake.bcs import DirichletBC
from firedrake.norms import errornorm
from firedrake.ufl_expr import CellSize
from lestofire.utils import petsc_print
from pyadjoint.tape import no_annotations
from ufl import VectorElement
from ufl.algebra import Abs
from ufl.geometry import CellDiameter
from pyop2.profiling import timed_function


def max_component(vector1, vector2):
    """UFL implementation of max component wise between two vectors

    Args:
        vector1 ([type]): [description]
        vector2 ([type]): [description]

    Returns:
        [type]: UFL expression with the component wise max
    """
    assert vector1.ufl_shape == vector2.ufl_shape and len(vector1.ufl_shape) == 1
    return as_vector([Max(vector1[i], vector2[i]) for i in range(vector1.ufl_shape[0])])


class ReinitSolverDG(object):
    def __init__(self, dt=1e-4, n_steps=10, h_factor=2.0, phi_pvd=None):
        """Solver to reinitialize the level set function as a signed distance function

        Args:
            dt ([type], optional): Time step. Defaults to 1e-4.
            n_steps (int, optional): Number of time steps. Defaults to 10.
            h_factor (float, optional): Regularization factor for the derivative. Defaults to 2.0.
            phi_pvd ([type], optional): Plotting File. Defaults to None.
        """
        self.dt = dt
        self.n_steps = n_steps
        self.phi_solution = None
        self.phi_pvd = phi_pvd
        self.h_factor = h_factor

<<<<<<< HEAD
=======
        if iterative:
            self.parameters = iterative_parameters
        else:
            self.parameters = direct_parameters

    @timed_function("Solve Reinitialization solver")
>>>>>>> af5f792f
    @no_annotations
    def solve(self, phi0):
        """Jue Yan, Stanley Osher,
        A local discontinuous Galerkin method for directly solving Hamilton–Jacobi equations,
        Journal of Computational Physics,
        Volume 230, Issue 1,
        2011,
        Pages 232-244,

        Args:
            phi0 ([type]): Initial level set
        Returns:
            [type]: Solution after "n_steps" number of steps
        """
        from functools import partial

        import numpy as np

        DG0 = phi0.function_space()
        mesh = DG0.ufl_domain()
        n = FacetNormal(mesh)
        phi = TrialFunction(DG0)
        rho = TestFunction(DG0)
        DG_elem = DG0.ufl_element()
        dim = mesh.geometric_dimension()
        VDG_elem = VectorElement(
            DG_elem.family(), DG_elem.cell(), DG_elem.degree(), dim
        )
        VDG0 = FunctionSpace(mesh, VDG_elem)
        p = TrialFunction(VDG0)
        v = TestFunction(VDG0)

        def clip(vector):
            from ufl import conditional, ge

            return as_vector([conditional(ge(vi, 0.0), 1.0, 0.0) for vi in vector])

        from ufl import diag

        a1 = (
            inner(p, v) * dx
            + phi0 * div(v) * dx
            - inner(
                v("+"),
                diag(phi0("-") * clip(n("+")) + phi0("+") * clip(n("-"))) * n("+"),
            )
            * dS
            - inner(
                v("-"),
                diag(phi0("-") * clip(n("+")) + phi0("+") * clip(n("-"))) * n("-"),
            )
            * dS
        )
        a1 -= inner(v, n) * phi0 * ds
        # a1 -= inner(v, diag(phi0 * clip(-n)) * n) * ds
        a2 = (
            inner(p, v) * dx
            + phi0 * div(v) * dx
            - inner(
                v("+"),
                diag(phi0("+") * clip(n("+")) + phi0("-") * clip(n("-"))) * n("+"),
            )
            * dS
            - inner(
                v("-"),
                diag(phi0("+") * clip(n("+")) + phi0("-") * clip(n("-"))) * n("-"),
            )
            * dS
        )
        a2 -= inner(v, n) * phi0 * ds
        # a2 -= inner(v, diag(phi0 * clip(n)) * n) * ds

        # Delta_x = 10 / 50
        # Delta_x = CellDiameter(mesh) * 20.0
        # Delta_x = CellDiameter(mesh) * 5.0
        # Delta_x = CellDiameter(mesh) * 5.0
        Delta_x = CellDiameter(mesh) * self.h_factor

        def sign(phi, grad_phi):
            return phi / sqrt(
                phi * phi + Delta_x * Delta_x * (inner(grad_phi, grad_phi))
            )

        phi_signed = phi0.copy(deepcopy=True)

        jacobi_solver = {
            "ksp_type": "preonly",
            "pc_type": "bjacobi",
            "sub_pc_type": "ilu",
        }

        p1_0 = Function(VDG0)
        p2_0 = Function(VDG0)
        solve(lhs(a1) == rhs(a1), p1_0, solver_parameters=jacobi_solver)
        solve(lhs(a2) == rhs(a2), p2_0, solver_parameters=jacobi_solver)

        grad_phi_0 = (p1_0 + p2_0) / Constant(2.0)

        def H(p):
            return sign(phi_signed, grad_phi_0) * (sqrt(inner(p, p)) - 1)

        def dHdp(p):
            return Abs(sign(phi_signed, grad_phi_0) * p / sqrt(inner(p, p) + 1e-7))

        def alpha(p1, p2):
            return as_vector(
                [
                    Max(dHdp_p1_i, dHdp_p2_i)
                    for dHdp_p1_i, dHdp_p2_i in zip(dHdp(p1), dHdp(p2))
                ]
            )

        p1 = Function(VDG0)
        p2 = Function(VDG0)
        phin = Function(DG0)

        problem_phi_1 = LinearVariationalProblem(lhs(a1), rhs(a1), p1)
        solver_phi_1 = LinearVariationalSolver(
            problem_phi_1, solver_parameters=jacobi_solver
        )

        problem_phi_2 = LinearVariationalProblem(lhs(a2), rhs(a2), p2)
        solver_phi_2 = LinearVariationalSolver(
            problem_phi_2, solver_parameters=jacobi_solver
        )
        dt = self.dt
        b = (phi - phi0) * rho / Constant(dt) * dx + (
            H((p1 + p2) / Constant(2.0))
            - Constant(1.0 / 2.0) * inner(alpha(p1, p2), (p1 - p2))
        ) * rho * dx

        problem_phi0 = LinearVariationalProblem(lhs(b), rhs(b), phin)
        solver_phi0 = LinearVariationalSolver(
            problem_phi0, solver_parameters=jacobi_solver
        )
        for j in range(self.n_steps):
            solver_phi_1.solve()
            solver_phi_2.solve()

            # if j % 1 == 0:
            if self.phi_pvd:
                self.phi_pvd.write(phi0)

            solver_phi0.solve()
            print(f"Residual: {errornorm(phi0, phin)}")
            phi0.assign(phin)

        return phi0<|MERGE_RESOLUTION|>--- conflicted
+++ resolved
@@ -63,15 +63,7 @@
         self.phi_pvd = phi_pvd
         self.h_factor = h_factor
 
-<<<<<<< HEAD
-=======
-        if iterative:
-            self.parameters = iterative_parameters
-        else:
-            self.parameters = direct_parameters
-
     @timed_function("Solve Reinitialization solver")
->>>>>>> af5f792f
     @no_annotations
     def solve(self, phi0):
         """Jue Yan, Stanley Osher,
